<<<<<<< HEAD
use crate::{snapshot_nonce::SnapshotNonce, TxPartitionHandle};
use lsm_tree::{AbstractTree, KvPair, UserKey, UserValue};
=======
use crate::{Instant, TxPartitionHandle};
use lsm_tree::{KvPair, UserValue};
>>>>>>> 7716ce8c
use std::ops::RangeBounds;

/// A cross-partition, read-only transaction (snapshot)
pub struct ReadTransaction {
    nonce: SnapshotNonce,
}

impl ReadTransaction {
    pub(crate) fn new(nonce: SnapshotNonce) -> Self {
        Self { nonce }
    }

    /// Retrieves an item from the transaction's state.
    ///
    /// # Examples
    ///
    /// ```
    /// # use fjall::{Config, Keyspace, PartitionCreateOptions};
    /// #
    /// # let folder = tempfile::tempdir()?;
    /// # let keyspace = Config::new(folder).open_transactional()?;
    /// # let partition = keyspace.open_partition("default", PartitionCreateOptions::default())?;
    /// partition.insert("a", "my_value")?;
    ///
    /// let tx = keyspace.read_tx();
    /// let item = tx.get(&partition, "a")?;
    /// assert_eq!(Some("my_value".as_bytes().into()), item);
    ///
    /// partition.insert("b", "my_updated_value")?;
    ///
    /// // Repeatable read
    /// let item = tx.get(&partition, "a")?;
    /// assert_eq!(Some("my_value".as_bytes().into()), item);
    /// #
    /// # Ok::<(), fjall::Error>(())
    /// ```
    ///
    /// # Errors
    ///
    /// Will return `Err` if an IO error occurs.
    pub fn get<K: AsRef<[u8]>>(
        &self,
        partition: &TxPartitionHandle,
        key: K,
    ) -> crate::Result<Option<UserValue>> {
        Ok(partition
            .inner
            .tree
            .snapshot_at(self.nonce.instant)
            .get(key)?)
    }

    /// Returns `true` if the transaction's state contains the specified key.
    ///
    /// # Examples
    ///
    /// ```
    /// # use fjall::{Config, Keyspace, PartitionCreateOptions};
    /// #
    /// # let folder = tempfile::tempdir()?;
    /// # let keyspace = Config::new(folder).open_transactional()?;
    /// # let partition = keyspace.open_partition("default", PartitionCreateOptions::default())?;
    /// partition.insert("a", "my_value")?;
    ///
    /// let tx = keyspace.read_tx();
    /// assert!(tx.contains_key(&partition, "a")?);
    /// #
    /// # Ok::<(), fjall::Error>(())
    /// ```
    ///
    /// # Errors
    ///
    /// Will return `Err` if an IO error occurs.
    pub fn contains_key<K: AsRef<[u8]>>(
        &self,
        partition: &TxPartitionHandle,
        key: K,
    ) -> crate::Result<bool> {
        self.get(partition, key).map(|x| x.is_some())
    }

    /// Returns the first key-value pair in the transaction's state.
    /// The key in this pair is the minimum key in the transaction's state.
    ///
    /// # Examples
    ///
    /// ```
    /// # use fjall::{Config, Keyspace, PartitionCreateOptions};
    /// #
    /// # let folder = tempfile::tempdir()?;
    /// # let keyspace = Config::new(folder).open_transactional()?;
    /// # let partition = keyspace.open_partition("default", PartitionCreateOptions::default())?;
    /// partition.insert("1", "abc")?;
    /// partition.insert("3", "abc")?;
    /// partition.insert("5", "abc")?;
    ///
    /// let (key, _) = keyspace.read_tx().first_key_value(&partition)?.expect("item should exist");
    /// assert_eq!(&*key, "1".as_bytes());
    /// #
    /// # Ok::<(), fjall::Error>(())
    /// ```
    ///
    /// # Errors
    ///
    /// Will return `Err` if an IO error occurs.
    pub fn first_key_value(&self, partition: &TxPartitionHandle) -> crate::Result<Option<KvPair>> {
        self.iter(partition).next().transpose()
    }

    /// Returns the last key-value pair in the transaction's state.
    /// The key in this pair is the maximum key in the transaction's state.
    ///
    /// # Examples
    ///
    /// ```
    /// # use fjall::{Config, Keyspace, PartitionCreateOptions};
    /// #
    /// # let folder = tempfile::tempdir()?;
    /// # let keyspace = Config::new(folder).open_transactional()?;
    /// # let partition = keyspace.open_partition("default", PartitionCreateOptions::default())?;
    /// partition.insert("1", "abc")?;
    /// partition.insert("3", "abc")?;
    /// partition.insert("5", "abc")?;
    ///
    /// let (key, _) = keyspace.read_tx().last_key_value(&partition)?.expect("item should exist");
    /// assert_eq!(&*key, "5".as_bytes());
    /// #
    /// # Ok::<(), fjall::Error>(())
    /// ```
    ///
    /// # Errors
    ///
    /// Will return `Err` if an IO error occurs.
    pub fn last_key_value(&self, partition: &TxPartitionHandle) -> crate::Result<Option<KvPair>> {
        self.iter(partition).next_back().transpose()
    }

    /// Scans the entire partition, returning the amount of items.
    ///
    /// ###### Caution
    ///
    /// This operation scans the entire partition: O(n) complexity!
    ///
    /// Never, under any circumstances, use .`len()` == 0 to check
    /// if the partition is empty, use [`PartitionHandle::is_empty`] instead.
    ///
    /// # Examples
    ///
    /// ```
    /// # use fjall::{Config, Keyspace, PartitionCreateOptions};
    /// #
    /// # let folder = tempfile::tempdir()?;
    /// # let keyspace = Config::new(folder).open_transactional()?;
    /// # let partition = keyspace.open_partition("default", PartitionCreateOptions::default())?;
    /// partition.insert("a", "my_value")?;
    /// partition.insert("b", "my_value2")?;
    ///
    /// let tx = keyspace.read_tx();
    /// assert_eq!(2, tx.len(&partition)?);
    ///
    /// partition.insert("c", "my_value3")?;
    ///
    /// // Repeatable read
    /// assert_eq!(2, tx.len(&partition)?);
    ///
    /// // Start new snapshot
    /// let tx = keyspace.read_tx();
    /// assert_eq!(3, tx.len(&partition)?);
    /// #
    /// # Ok::<(), fjall::Error>(())
    /// ```
    ///
    /// # Errors
    ///
    /// Will return `Err` if an IO error occurs.
    pub fn len(&self, partition: &TxPartitionHandle) -> crate::Result<usize> {
        let mut count = 0;

        for kv in self.iter(partition) {
            let _ = kv?;
            count += 1;
        }

        Ok(count)
    }

    /// Returns `true` if the partition is empty.
    ///
    /// This operation has O(1) complexity.
    ///
    /// # Examples
    ///
    /// ```
    /// # use fjall::{Config, Keyspace, PartitionCreateOptions};
    /// #
    /// # let folder = tempfile::tempdir()?;
    /// # let keyspace = Config::new(folder).open_transactional()?;
    /// # let partition = keyspace.open_partition("default", PartitionCreateOptions::default())?;
    /// assert!(keyspace.read_tx().is_empty(&partition)?);
    ///
    /// partition.insert("a", "abc")?;
    /// assert!(!keyspace.read_tx().is_empty(&partition)?);
    /// #
    /// # Ok::<(), fjall::Error>(())
    /// ```
    ///
    /// # Errors
    ///
    /// Will return `Err` if an IO error occurs.
    pub fn is_empty(&self, partition: &TxPartitionHandle) -> crate::Result<bool> {
        self.first_key_value(partition).map(|x| x.is_none())
    }

    /// Iterates over the transaction's state.
    ///
    /// Avoid using this function, or limit it as otherwise it may scan a lot of items.
    ///
    /// # Examples
    ///
    /// ```
    /// # use fjall::{Config, Keyspace, PartitionCreateOptions};
    /// #
    /// # let folder = tempfile::tempdir()?;
    /// # let keyspace = Config::new(folder).open_transactional()?;
    /// # let partition = keyspace.open_partition("default", PartitionCreateOptions::default())?;
    /// partition.insert("a", "abc")?;
    /// partition.insert("f", "abc")?;
    /// partition.insert("g", "abc")?;
    ///
    /// assert_eq!(3, keyspace.read_tx().iter(&partition).count());
    /// #
    /// # Ok::<(), fjall::Error>(())
    /// ```
    #[must_use]
    pub fn iter<'a>(
        &'a self,
        partition: &'a TxPartitionHandle,
<<<<<<< HEAD
    ) -> impl DoubleEndedIterator<Item = crate::Result<KvPair>> {
        partition
            .inner
            .tree
            .iter_with_seqno(self.nonce.instant, None)
            .map(|item| Ok(item?))
    }

    /// Iterates over the transaction's state, returning keys only.
    ///
    /// Avoid using this function, or limit it as otherwise it may scan a lot of items.
    #[must_use]
    pub fn keys<'a>(
        &'a self,
        partition: &'a TxPartitionHandle,
    ) -> impl DoubleEndedIterator<Item = crate::Result<UserKey>> {
        partition
            .inner
            .tree
            .keys_with_seqno(self.nonce.instant, None)
            .map(|item| Ok(item?))
    }

    /// Iterates over the transaction's state, returning values only.
    ///
    /// Avoid using this function, or limit it as otherwise it may scan a lot of items.
    #[must_use]
    pub fn values<'a>(
        &'a self,
        partition: &'a TxPartitionHandle,
    ) -> impl DoubleEndedIterator<Item = crate::Result<UserValue>> {
=======
    ) -> impl DoubleEndedIterator<Item = crate::Result<KvPair>> + 'static {
>>>>>>> 7716ce8c
        partition
            .inner
            .tree
            .values_with_seqno(self.nonce.instant, None)
            .map(|item| Ok(item?))
    }

    /// Iterates over a range of the transaction's state.
    ///
    /// Avoid using full or unbounded ranges as they may scan a lot of items (unless limited).
    ///
    /// # Examples
    ///
    /// ```
    /// # use fjall::{Config, Keyspace, PartitionCreateOptions};
    /// #
    /// # let folder = tempfile::tempdir()?;
    /// # let keyspace = Config::new(folder).open_transactional()?;
    /// # let partition = keyspace.open_partition("default", PartitionCreateOptions::default())?;
    /// partition.insert("a", "abc")?;
    /// partition.insert("f", "abc")?;
    /// partition.insert("g", "abc")?;
    ///
    /// assert_eq!(2, keyspace.read_tx().range(&partition, "a"..="f").count());
    /// #
    /// # Ok::<(), fjall::Error>(())
    /// ```
    #[must_use]
    pub fn range<'a, K: AsRef<[u8]> + 'a, R: RangeBounds<K> + 'a>(
        &'a self,
        partition: &'a TxPartitionHandle,
        range: R,
<<<<<<< HEAD
    ) -> impl DoubleEndedIterator<Item = crate::Result<KvPair>> {
=======
    ) -> impl DoubleEndedIterator<Item = crate::Result<KvPair>> + 'static {
>>>>>>> 7716ce8c
        partition
            .inner
            .tree
            .range_with_seqno(range, self.nonce.instant, None)
            .map(|item| Ok(item?))
    }

    /// Iterates over a range of the transaction's state.
    ///
    /// Avoid using an empty prefix as it may scan a lot of items (unless limited).
    ///
    /// # Examples
    ///
    /// ```
    /// # use fjall::{Config, Keyspace, PartitionCreateOptions};
    /// #
    /// # let folder = tempfile::tempdir()?;
    /// # let keyspace = Config::new(folder).open_transactional()?;
    /// # let partition = keyspace.open_partition("default", PartitionCreateOptions::default())?;
    /// partition.insert("a", "abc")?;
    /// partition.insert("ab", "abc")?;
    /// partition.insert("abc", "abc")?;
    ///
    /// assert_eq!(2, keyspace.read_tx().prefix(&partition, "ab").count());
    /// #
    /// # Ok::<(), fjall::Error>(())
    /// ```
    #[must_use]
    pub fn prefix<'a, K: AsRef<[u8]> + 'a>(
        &'a self,
        partition: &'a TxPartitionHandle,
        prefix: K,
<<<<<<< HEAD
    ) -> impl DoubleEndedIterator<Item = crate::Result<KvPair>> {
=======
    ) -> impl DoubleEndedIterator<Item = crate::Result<KvPair>> + 'static {
>>>>>>> 7716ce8c
        partition
            .inner
            .tree
            .prefix_with_seqno(prefix, self.nonce.instant, None)
            .map(|item| Ok(item?))
    }
}<|MERGE_RESOLUTION|>--- conflicted
+++ resolved
@@ -1,10 +1,5 @@
-<<<<<<< HEAD
 use crate::{snapshot_nonce::SnapshotNonce, TxPartitionHandle};
 use lsm_tree::{AbstractTree, KvPair, UserKey, UserValue};
-=======
-use crate::{Instant, TxPartitionHandle};
-use lsm_tree::{KvPair, UserValue};
->>>>>>> 7716ce8c
 use std::ops::RangeBounds;
 
 /// A cross-partition, read-only transaction (snapshot)
@@ -242,8 +237,7 @@
     pub fn iter<'a>(
         &'a self,
         partition: &'a TxPartitionHandle,
-<<<<<<< HEAD
-    ) -> impl DoubleEndedIterator<Item = crate::Result<KvPair>> {
+    ) -> impl DoubleEndedIterator<Item = crate::Result<KvPair>> + 'static {
         partition
             .inner
             .tree
@@ -274,9 +268,6 @@
         &'a self,
         partition: &'a TxPartitionHandle,
     ) -> impl DoubleEndedIterator<Item = crate::Result<UserValue>> {
-=======
-    ) -> impl DoubleEndedIterator<Item = crate::Result<KvPair>> + 'static {
->>>>>>> 7716ce8c
         partition
             .inner
             .tree
@@ -309,11 +300,7 @@
         &'a self,
         partition: &'a TxPartitionHandle,
         range: R,
-<<<<<<< HEAD
-    ) -> impl DoubleEndedIterator<Item = crate::Result<KvPair>> {
-=======
     ) -> impl DoubleEndedIterator<Item = crate::Result<KvPair>> + 'static {
->>>>>>> 7716ce8c
         partition
             .inner
             .tree
@@ -346,11 +333,7 @@
         &'a self,
         partition: &'a TxPartitionHandle,
         prefix: K,
-<<<<<<< HEAD
-    ) -> impl DoubleEndedIterator<Item = crate::Result<KvPair>> {
-=======
     ) -> impl DoubleEndedIterator<Item = crate::Result<KvPair>> + 'static {
->>>>>>> 7716ce8c
         partition
             .inner
             .tree
